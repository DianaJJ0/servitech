const cron = require("node-cron");
const util = require("util");
const execP = util.promisify(require("child_process").exec);
const path = require("path");
const fs = require("fs");
const nodemailer = require("nodemailer");
const generarLogs = require("../services/generarLogs");
process.loadEnvFile("./.env");

<<<<<<< HEAD
const BACKUP_DIR = path.join(".", "backup");
if (!fs.existsSync(BACKUP_DIR)) fs.mkdirSync(BACKUP_DIR, { recursive: true });
=======
/**
 * Utilidades para backups y restauración.
 * @module config/backup
 */

/**
 * Crea un backup del directorio de la aplicación.
 * @param {string} targetPath - Ruta de destino del backup
 * @returns {Promise<string>} Ruta del archivo zip creado
 */
exports.backupDatabase = async () => {
  const dbName = "servitech";
  const outputPath = "./backup";
>>>>>>> f6d3d6a8

async function makeBackup() {
  const ts = new Date().toISOString().replace(/[:.]/g, "-");
  const outDir = path.join(BACKUP_DIR, `backup_${ts}`);
  const cmd = `mongodump --uri "${process.env.MONGO_URI}" --out ${outDir} --gzip`;
  await execP(cmd);
  return outDir;
}

async function compress(outDir) {
  const zipPath = `${outDir}.zip`;
  try {
    await execP(`zip -r "${zipPath}" "${outDir}"`);
    return zipPath;
  } catch (e) {
    const tarPath = `${outDir}.tar.gz`;
    await execP(
      `tar -czf "${tarPath}" -C "${path.dirname(outDir)}" "${path.basename(
        outDir
      )}"`
    );
    return tarPath;
  }
}

async function sendEmail(filePath) {
  const transportCfg = process.env.SMTP_HOST
    ? {
        host: process.env.SMTP_HOST,
        port: Number(process.env.SMTP_PORT) || 587,
        secure: process.env.SMTP_SECURE === "true",
        auth: { user: process.env.EMAIL_USER, pass: process.env.EMAIL_PASS },
      }
    : {
        service: "gmail",
        auth: { user: process.env.EMAIL_USER, pass: process.env.EMAIL_PASS },
      };
  const transporter = nodemailer.createTransport(transportCfg);
  const info = await transporter.sendMail({
    from: process.env.EMAIL_FROM || process.env.EMAIL_USER,
    to: "servitech.app.correo@gmail.com",
    subject: `Backup ServiTech - ${new Date().toISOString()}`,
    text: `Backup adjunto: ${path.basename(filePath)}`,
    attachments: [{ filename: path.basename(filePath), path: filePath }],
  });
  return info;
}

// Elimina todo en BACKUP_DIR excepto keepPath (ruta absoluta)
function cleanOldBackups(keepPath) {
  const items = fs.readdirSync(BACKUP_DIR);
  for (const item of items) {
    const full = path.join(BACKUP_DIR, item);
    try {
      if (path.resolve(full) === path.resolve(keepPath)) continue;
      // eliminar archivo o carpeta recursivamente
      fs.rmSync(full, { recursive: true, force: true });
    } catch (e) {
      // ignore
    }
  }
}

exports.realizarBackupCompletoConCorreo = async () => {
  try {
    const outDir = await makeBackup();
    const archive = await compress(outDir);
    const info = await sendEmail(archive);

<<<<<<< HEAD
    // Si se envió correctamente, eliminar backups previos y el folder sin comprimir
    cleanOldBackups(archive);

    await generarLogs.registrarEvento({
      usuarioEmail: null,
      nombre: null,
      apellido: null,
      accion: "BACKUP",
      detalle: `Backup enviado: ${path.basename(archive)}`,
      resultado: "Exito",
      tipo: "general",
      meta: { archive, messageId: info && info.messageId },
      persistirEnDB: true,
    });
    return { archive, info };
  } catch (err) {
    await generarLogs.registrarEvento({
      usuarioEmail: null,
      nombre: null,
      apellido: null,
      accion: "BACKUP",
      detalle: "Error en backup: " + (err && err.message),
      resultado: "Error",
      tipo: "general",
      meta: { error: err && err.message },
      persistirEnDB: true,
    });
    throw err;
  }
};
=======
// COMENTAR ESTA LÍNEA (solo para pruebas)
//cron.schedule("* * * * *", async () => {
//console.log("[TESTING] Realizando backup básico de la base de datos...");
//exports.backupDatabase();
//});
>>>>>>> f6d3d6a8

cron.schedule("0 2 */3 * *", async () => {
  try {
    await exports.realizarBackupCompletoConCorreo();
  } catch (e) {
    console.error("Cron backup error", e);
  }
});<|MERGE_RESOLUTION|>--- conflicted
+++ resolved
@@ -7,50 +7,35 @@
 const generarLogs = require("../services/generarLogs");
 process.loadEnvFile("./.env");
 
-<<<<<<< HEAD
-const BACKUP_DIR = path.join(".", "backup");
-if (!fs.existsSync(BACKUP_DIR)) fs.mkdirSync(BACKUP_DIR, { recursive: true });
-=======
-/**
- * Utilidades para backups y restauración.
- * @module config/backup
- */
+const CARPETA_RESPALDOS = path.join(".", "backup");
+if (!fs.existsSync(CARPETA_RESPALDOS))
+  fs.mkdirSync(CARPETA_RESPALDOS, { recursive: true });
 
-/**
- * Crea un backup del directorio de la aplicación.
- * @param {string} targetPath - Ruta de destino del backup
- * @returns {Promise<string>} Ruta del archivo zip creado
- */
-exports.backupDatabase = async () => {
-  const dbName = "servitech";
-  const outputPath = "./backup";
->>>>>>> f6d3d6a8
-
-async function makeBackup() {
+async function crearRespaldo() {
   const ts = new Date().toISOString().replace(/[:.]/g, "-");
-  const outDir = path.join(BACKUP_DIR, `backup_${ts}`);
-  const cmd = `mongodump --uri "${process.env.MONGO_URI}" --out ${outDir} --gzip`;
+  const dirSalida = path.join(CARPETA_RESPALDOS, `backup_${ts}`);
+  const cmd = `mongodump --uri "${process.env.MONGO_URI}" --out ${dirSalida} --gzip`;
   await execP(cmd);
-  return outDir;
+  return dirSalida;
 }
 
-async function compress(outDir) {
-  const zipPath = `${outDir}.zip`;
+async function comprimir(dirSalida) {
+  const zipPath = `${dirSalida}.zip`;
   try {
-    await execP(`zip -r "${zipPath}" "${outDir}"`);
+    await execP(`zip -r "${zipPath}" "${dirSalida}"`);
     return zipPath;
   } catch (e) {
-    const tarPath = `${outDir}.tar.gz`;
+    const tarPath = `${dirSalida}.tar.gz`;
     await execP(
-      `tar -czf "${tarPath}" -C "${path.dirname(outDir)}" "${path.basename(
-        outDir
+      `tar -czf "${tarPath}" -C "${path.dirname(dirSalida)}" "${path.basename(
+        dirSalida
       )}"`
     );
     return tarPath;
   }
 }
 
-async function sendEmail(filePath) {
+async function enviarCorreo(rutaArchivo) {
   const transportCfg = process.env.SMTP_HOST
     ? {
         host: process.env.SMTP_HOST,
@@ -63,19 +48,19 @@
         auth: { user: process.env.EMAIL_USER, pass: process.env.EMAIL_PASS },
       };
   const transporter = nodemailer.createTransport(transportCfg);
-  const info = await transporter.sendMail({
+  const infoEnvio = await transporter.sendMail({
     from: process.env.EMAIL_FROM || process.env.EMAIL_USER,
     to: "servitech.app.correo@gmail.com",
     subject: `Backup ServiTech - ${new Date().toISOString()}`,
     text: `Backup adjunto: ${path.basename(filePath)}`,
     attachments: [{ filename: path.basename(filePath), path: filePath }],
   });
-  return info;
+  return infoEnvio;
 }
 
-// Elimina todo en BACKUP_DIR excepto keepPath (ruta absoluta)
-function cleanOldBackups(keepPath) {
-  const items = fs.readdirSync(BACKUP_DIR);
+// Elimina todo en CARPETA_RESPALDOS excepto keepPath (ruta absoluta)
+function limpiarRespaldosAntiguos(keepPath) {
+  const items = fs.readdirSync(CARPETA_RESPALDOS);
   for (const item of items) {
     const full = path.join(BACKUP_DIR, item);
     try {
@@ -90,26 +75,25 @@
 
 exports.realizarBackupCompletoConCorreo = async () => {
   try {
-    const outDir = await makeBackup();
-    const archive = await compress(outDir);
-    const info = await sendEmail(archive);
+    const dirSalida = await crearRespaldo();
+    const archivoComprimido = await comprimir(dirSalida);
+    const infoEnvio = await enviarCorreo(archivoComprimido);
 
-<<<<<<< HEAD
-    // Si se envió correctamente, eliminar backups previos y el folder sin comprimir
-    cleanOldBackups(archive);
+    // Si se envió correctamente, eliminar respaldos previos y el folder sin comprimir
+    limpiarRespaldosAntiguos(archivoComprimido);
 
     await generarLogs.registrarEvento({
       usuarioEmail: null,
       nombre: null,
       apellido: null,
       accion: "BACKUP",
-      detalle: `Backup enviado: ${path.basename(archive)}`,
+      detalle: `Backup enviado: ${path.basename(archivoComprimido)}`,
       resultado: "Exito",
       tipo: "general",
-      meta: { archive, messageId: info && info.messageId },
+      meta: { archivoComprimido, messageId: infoEnvio && infoEnvio.messageId },
       persistirEnDB: true,
     });
-    return { archive, info };
+    return { archivoComprimido, infoEnvio };
   } catch (err) {
     await generarLogs.registrarEvento({
       usuarioEmail: null,
@@ -125,13 +109,6 @@
     throw err;
   }
 };
-=======
-// COMENTAR ESTA LÍNEA (solo para pruebas)
-//cron.schedule("* * * * *", async () => {
-//console.log("[TESTING] Realizando backup básico de la base de datos...");
-//exports.backupDatabase();
-//});
->>>>>>> f6d3d6a8
 
 cron.schedule("0 2 */3 * *", async () => {
   try {
